--- conflicted
+++ resolved
@@ -66,7 +66,6 @@
 -   Should be easy to modify the config for any linter
 -   Should be easy to use with any vcs
 
-<<<<<<< HEAD
 ## Running in Bare mode
 
 In case you intend to integrate this with some other tool or IDE, you might
@@ -79,10 +78,8 @@
 lint_diffs/__init__.py:194:54: W291 trailing whitespace
 lint_diffs/__init__.py:334:68: W291 trailing whitespace
 ```
-=======
 ## Development
 
 This project uses [Flit](https://flit.readthedocs.io/en/latest/) to build its
 packages. That might answer your question in case you are wondering why there
-is no **setup.py** here.
->>>>>>> f096f666
+is no **setup.py** here.